--- conflicted
+++ resolved
@@ -43,13 +43,7 @@
     return batch;
   }
 
-<<<<<<< HEAD
-  unique_ptr<Channel> input_;
-  unique_ptr<Channel> output_;
-=======
-private:
   unique_ptr<Sender> sender_;
->>>>>>> 1603f68e
   unique_ptr<TestSlog> slog_;
 };
 
@@ -64,18 +58,18 @@
     auto configs = MakeTestConfigurations("sequencer_replication_delay", 2, 1, 0, extra_config);
     slog_ = make_unique<TestSlog>(configs[0]);
     slog_->AddSequencer();
-    input_ = slog_->AddChannel(FORWARDER_CHANNEL);
-    output_ = slog_->AddChannel(SCHEDULER_CHANNEL);
+    slog_->AddChannel(SCHEDULER_CHANNEL);
+    sender_ = slog_->GetSender();
 
+    // This machine has no sequencer, it only receives the messages in the SCHEDULER_CHANNEL
     slog_2_ = make_unique<TestSlog>(configs[1]);
-    output_2_ = slog_2_->AddChannel(SCHEDULER_CHANNEL);
+    slog_2_->AddChannel(SCHEDULER_CHANNEL);
 
     slog_->StartInNewThreads();
     slog_2_->StartInNewThreads();
   }
 
   unique_ptr<TestSlog> slog_2_;
-  unique_ptr<Channel> output_2_;
 };
 #endif /* ENABLE_REPLICATION_DELAY */
 
@@ -176,7 +170,7 @@
 
   {
     MMessage msg;
-    output_->Receive(msg);
+    slog_->ReceiveFromChannel(msg, SCHEDULER_CHANNEL);
     Request req;
     ASSERT_TRUE(msg.GetProto(req));
     ASSERT_EQ(req.type_case(), Request::kForwardBatch);
@@ -189,7 +183,7 @@
   }
   {
     MMessage msg;
-    output_2_->Receive(msg);
+    slog_2_->ReceiveFromChannel(msg, SCHEDULER_CHANNEL);
     Request req;
     ASSERT_TRUE(msg.GetProto(req));
     ASSERT_EQ(req.type_case(), Request::kForwardBatch);
